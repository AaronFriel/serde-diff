--- conflicted
+++ resolved
@@ -188,14 +188,9 @@
         quote!{}
     };
 
-<<<<<<< HEAD
-    let variant_as_str = variant.map(|i| i.to_string());
-    let push_variant = variant.map(|_| quote!{ctx.push_variant(#variant_as_str);});
-=======
     let variant_idx = variant.map(|(i, _)| i);
     let variant_as_str = variant.map(|(_, i)| i.to_string());
     let push_variant = variant.map(|_| quote!{ctx.push_variant(#variant_idx, #variant_as_str);});
->>>>>>> c60fae07
     let pop_variant = variant.map(|_| quote!{ctx.pop_path_element()?;});
 
     let left = if matching {
